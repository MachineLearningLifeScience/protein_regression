from gpflow.kernels import SquaredExponential, Linear, Polynomial

from algorithms.gp_on_real_space import GPonRealSpace
from algorithms.one_hot_gp import GPOneHotSequenceSpace
from algorithms.random_forest import RandomForest
from algorithms.uncertain_rf import UncertainRandomForest
from algorithms.KNN import KNN
from data.load_dataset import get_alphabet
from run_single_optimization_task import run_single_optimization_task
from util.mlflow.constants import TRANSFORMER, ONE_HOT, VAE

datasets = ["1FQG"]
<<<<<<< HEAD
representations = [ONE_HOT]
seeds = [11, 42, 123, 54, 2345, 987, 6538, 78543, 3465, 43245]
=======
representations = [TRANSFORMER]
seeds = [42, 79, 123]
>>>>>>> 3300aea4

def RandomForestFactory(representation, alphabet):
    return RandomForest()

def UncertainRFFactory(representation, alphabet):
    return UncertainRandomForest()

def KNNFactory(representation, alphabet):
    return KNN()

optimize = True
if not optimize:
    import warnings
    warnings.warn("Optimization for GPs disabled.")

def GPLinearFactory(representation, alphabet):
    if representation is ONE_HOT:
        return GPOneHotSequenceSpace(alphabet_size=len(alphabet), optimize=optimize)
    else:
        return GPonRealSpace(optimize=optimize)

def GPSEFactory(representation, alphabet):
    if representation is ONE_HOT:
        return GPOneHotSequenceSpace(alphabet_size=len(alphabet), kernel=SquaredExponential(), optimize=optimize)
    else:
        return GPonRealSpace(kernel=SquaredExponential(), optimize=optimize)


method_factories = [UncertainRFFactory, GPSEFactory]
for dataset in datasets:
    for seed in seeds:
        for representation in representations:
            alphabet = get_alphabet(dataset)
            for factory in method_factories:
                method = factory(representation, alphabet)
                run_single_optimization_task(dataset=dataset, representation=representation,
                                            method=method, seed=seed)<|MERGE_RESOLUTION|>--- conflicted
+++ resolved
@@ -10,13 +10,8 @@
 from util.mlflow.constants import TRANSFORMER, ONE_HOT, VAE
 
 datasets = ["1FQG"]
-<<<<<<< HEAD
 representations = [ONE_HOT]
 seeds = [11, 42, 123, 54, 2345, 987, 6538, 78543, 3465, 43245]
-=======
-representations = [TRANSFORMER]
-seeds = [42, 79, 123]
->>>>>>> 3300aea4
 
 def RandomForestFactory(representation, alphabet):
     return RandomForest()
