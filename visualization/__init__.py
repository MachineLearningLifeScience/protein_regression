--- conflicted
+++ resolved
@@ -5,16 +5,10 @@
 from visualization.plot_metric_for_mixtures import plot_metric_for_mixtures
 from visualization.plot_metric_for_mixtures import plot_metric_against_threshold
 
-<<<<<<< HEAD
 colorscheme = ["#636EFA", "#EF553B", "#00CC96", "#AB63FA", "#FFA15A", "#19D3F3", "#FF6692", "#B6E880", "#FF97FF", "#FECB52"]
 
 #colorscheme = ['dimgrey', '#661100', '#332288', '#054709',  "#126160", "crimson", "darkblue", "darkmagenta", "dimgray"]
 
-=======
-# colorscheme = ['dimgrey', '#661100', '#332288', '#054709',  "#126160", "crimson", "darkblue", "darkmagenta", "dimgray"]
-# Manually specify default Plotly colorscheme:
-colorscheme = ["#636EFA", "#EF553B", "#00CC96", "#AB63FA", "#FFA15A", "#19D3F3", "#FF6692", "#B6E880", "#FF97FF", "#FECB52"]
->>>>>>> 58efce89
 colorscheme_alternate = ['purple', 'chocolate', 'lightgreen', 'indigo', 'orange', 'darkblue', 'cyan', 'olive', 'brown', 'pink', 'darkred', 'dimgray', 'blue', 'darkorange', 'k', 'lightblue', 'green']
 
 
@@ -23,12 +17,8 @@
             EVE_DENSITY: colorscheme[2],
             TRANSFORMER: colorscheme[3],
             ESM: colorscheme[4],
-<<<<<<< HEAD
             EVE_DENSITY: colorscheme[5],
             "additive": colorscheme[6]}
-=======
-            VAE_AUX: colorscheme[5]}
->>>>>>> 58efce89
 
 
 task_colors = {"RandomSplitter": colorscheme[0],
